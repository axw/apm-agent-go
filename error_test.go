package elasticapm_test

import (
<<<<<<< HEAD
	"context"
=======
	"fmt"
>>>>>>> c02cbe19
	"path/filepath"
	"runtime"
	"testing"

	"github.com/pkg/errors"
	"github.com/stretchr/testify/assert"
	"github.com/stretchr/testify/require"

	"github.com/elastic/apm-agent-go"
	"github.com/elastic/apm-agent-go/apmtest"
	"github.com/elastic/apm-agent-go/model"
	"github.com/elastic/apm-agent-go/stacktrace"
	"github.com/elastic/apm-agent-go/transport/transporttest"
)

func TestErrorID(t *testing.T) {
	var errorID elasticapm.ErrorID
	_, _, errors := apmtest.WithTransaction(func(ctx context.Context) {
		e := elasticapm.CaptureError(ctx, errors.New("boom"))
		errorID = e.ID
		e.Send()
	})
	require.Len(t, errors, 1)
	assert.NotZero(t, errorID)
	assert.Equal(t, model.TraceID(errorID), errors[0].ID)
}

func TestErrorsStackTrace(t *testing.T) {
	modelError := sendError(t, &errorsStackTracer{
		"zing", newErrorsStackTrace(0, 2),
	})
	exception := modelError.Exception
	stacktrace := exception.Stacktrace
	assert.Equal(t, "zing", exception.Message)
	assert.Equal(t, "github.com/elastic/apm-agent-go_test", exception.Module)
	assert.Equal(t, "errorsStackTracer", exception.Type)
	assert.Len(t, stacktrace, 2)
	assert.Equal(t, "newErrorsStackTrace", stacktrace[0].Function)
	assert.Equal(t, "TestErrorsStackTrace", stacktrace[1].Function)
}

func TestInternalStackTrace(t *testing.T) {
	// Absolute path on both windows (UNC) and *nix
	abspath := filepath.FromSlash("//abs/path/file.go")
	modelError := sendError(t, &internalStackTracer{
		"zing", []stacktrace.Frame{
			{Function: "pkg/path.FuncName"},
			{Function: "FuncName2", File: abspath, Line: 123},
			{Function: "encoding/json.Marshal"},
		},
	})
	exception := modelError.Exception
	stacktrace := exception.Stacktrace
	assert.Equal(t, "zing", exception.Message)
	assert.Equal(t, "github.com/elastic/apm-agent-go_test", exception.Module)
	assert.Equal(t, "internalStackTracer", exception.Type)
	assert.Equal(t, []model.StacktraceFrame{{
		Function: "FuncName",
		Module:   "pkg/path",
	}, {
		AbsolutePath: abspath,
		Function:     "FuncName2",
		File:         "file.go",
		Line:         123,
	}, {
		Function:     "Marshal",
		Module:       "encoding/json",
		LibraryFrame: true,
	}}, stacktrace)
}

<<<<<<< HEAD
func sendError(t *testing.T, err error, f ...func(*elasticapm.Error)) model.Error {
	var r transporttest.RecorderTransport
	tracer, newTracerErr := elasticapm.NewTracer("tracer_testing", "")
	assert.NoError(t, newTracerErr)
=======
func TestErrorAutoStackTraceReuse(t *testing.T) {
	tracer, r := transporttest.NewRecorderTracer()
	defer tracer.Close()

	err := fmt.Errorf("hullo") // no stacktrace attached
	for i := 0; i < 1000; i++ {
		tracer.NewError(err).Send()
	}
	tracer.Flush(nil)

	// The previously sent error objects should have
	// been reset and will be reused. We reuse the
	// stacktrace slice. See elastic/apm-agent-go#204.
	for i := 0; i < 1000; i++ {
		tracer.NewError(err).Send()
	}
	tracer.Flush(nil)

	payloads := r.Payloads()
	assert.NotEmpty(t, payloads)
	for _, p := range payloads {
		errors := p.Errors()
		assert.NotEmpty(t, errors)
		for _, e := range errors {
			assert.NotEqual(t, "", e.Culprit)
			assert.NotEmpty(t, e.Exception.Stacktrace)
		}
	}
}

func sendError(t *testing.T, err error, f ...func(*elasticapm.Error)) *model.Error {
	tracer, r := transporttest.NewRecorderTracer()
>>>>>>> c02cbe19
	defer tracer.Close()

	error_ := tracer.NewError(err)
	for _, f := range f {
		f(error_)
	}

	error_.Send()
	tracer.Flush(nil)

	payloads := r.Payloads()
	return payloads.Errors[0]
}

type errorsStackTracer struct {
	message    string
	stackTrace errors.StackTrace
}

func (e *errorsStackTracer) Error() string {
	return e.message
}

func (e *errorsStackTracer) StackTrace() errors.StackTrace {
	return e.stackTrace
}

func newErrorsStackTrace(skip, n int) errors.StackTrace {
	callers := make([]uintptr, 2)
	callers = callers[:runtime.Callers(1, callers)]
	frames := make([]errors.Frame, len(callers))
	for i, pc := range callers {
		frames[i] = errors.Frame(pc)
	}
	return errors.StackTrace(frames)
}

type internalStackTracer struct {
	message string
	frames  []stacktrace.Frame
}

func (e *internalStackTracer) Error() string {
	return e.message
}

func (e *internalStackTracer) StackTrace() []stacktrace.Frame {
	return e.frames
}<|MERGE_RESOLUTION|>--- conflicted
+++ resolved
@@ -1,11 +1,8 @@
 package elasticapm_test
 
 import (
-<<<<<<< HEAD
 	"context"
-=======
 	"fmt"
->>>>>>> c02cbe19
 	"path/filepath"
 	"runtime"
 	"testing"
@@ -77,12 +74,6 @@
 	}}, stacktrace)
 }
 
-<<<<<<< HEAD
-func sendError(t *testing.T, err error, f ...func(*elasticapm.Error)) model.Error {
-	var r transporttest.RecorderTransport
-	tracer, newTracerErr := elasticapm.NewTracer("tracer_testing", "")
-	assert.NoError(t, newTracerErr)
-=======
 func TestErrorAutoStackTraceReuse(t *testing.T) {
 	tracer, r := transporttest.NewRecorderTracer()
 	defer tracer.Close()
@@ -102,20 +93,15 @@
 	tracer.Flush(nil)
 
 	payloads := r.Payloads()
-	assert.NotEmpty(t, payloads)
-	for _, p := range payloads {
-		errors := p.Errors()
-		assert.NotEmpty(t, errors)
-		for _, e := range errors {
-			assert.NotEqual(t, "", e.Culprit)
-			assert.NotEmpty(t, e.Exception.Stacktrace)
-		}
+	assert.NotEmpty(t, payloads.Errors)
+	for _, e := range payloads.Errors {
+		assert.NotEqual(t, "", e.Culprit)
+		assert.NotEmpty(t, e.Exception.Stacktrace)
 	}
 }
 
-func sendError(t *testing.T, err error, f ...func(*elasticapm.Error)) *model.Error {
+func sendError(t *testing.T, err error, f ...func(*elasticapm.Error)) model.Error {
 	tracer, r := transporttest.NewRecorderTracer()
->>>>>>> c02cbe19
 	defer tracer.Close()
 
 	error_ := tracer.NewError(err)
